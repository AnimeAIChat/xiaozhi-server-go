package mcp

import (
	"context"
	"encoding/json"
	"fmt"
	"strings"
	"sync"
	"time"
	"xiaozhi-server-go/src/core/auth"
	"xiaozhi-server-go/src/core/types"
	"xiaozhi-server-go/src/core/utils"

	"github.com/sashabaranov/go-openai"
)

// MCP消息ID常量
const (
	mcpInitializeID = 1 // 初始化消息ID
	mcpToolsListID  = 2 // 工具列表请求ID
	mcpToolCallID   = 3 // 工具调用请求ID

	msgTypeText = 1 // 文本消息类型
)

// XiaoZhiMCPClient MCP客户端
type XiaoZhiMCPClient struct {
	logger     *utils.Logger
	conn       Conn
	sessionID  string // 会话ID，用于标识连接
	tools      []Tool
	ready      bool
	mu         sync.RWMutex
	ctx        context.Context
	cancelFunc context.CancelFunc

	// 用于处理工具调用的响应
	callResults     map[int]chan interface{}
	callResultsLock sync.Mutex
	nextID          int
	visionURL       string // 视觉服务URL
	deviceID        string // 设备ID，用于标识设备
	clientID        string // 客户端ID，用于标识客户端
	token           string // 访问令牌
	// 工具名称映射：sanitized name -> original name
	toolNameMap map[string]string
}

// NewXiaoZhiMCPClient 创建一个新的MCP客户端
func NewXiaoZhiMCPClient(logger *utils.Logger, conn Conn, sessionID string) *XiaoZhiMCPClient {
	return &XiaoZhiMCPClient{
		logger:      logger,
		conn:        conn,
		sessionID:   sessionID,
		tools:       make([]Tool, 0),
		ready:       false,
		callResults: make(map[int]chan interface{}),
		nextID:      1,
		toolNameMap: make(map[string]string),
	}
}

// SetConnection 设置新的连接
func (c *XiaoZhiMCPClient) SetConnection(conn Conn) {
	c.mu.Lock()
	defer c.mu.Unlock()
	c.conn = conn
}

func (c *XiaoZhiMCPClient) SetID(deviceID string, clientID string) {
	c.mu.Lock()
	defer c.mu.Unlock()
	c.deviceID = deviceID
	c.clientID = clientID // 使用clientID作为会话ID
}

func (c *XiaoZhiMCPClient) SetToken(token string) {
	auth := auth.NewAuthToken(token)
	visionToken, err := auth.GenerateToken(c.deviceID)
	if err != nil {
		c.logger.Error(fmt.Sprintf("生成Vision Token失败: %v", err))
		return
	}

	c.mu.Lock()
	defer c.mu.Unlock()
	c.token = visionToken
}

func (c *XiaoZhiMCPClient) SetVisionURL(visionURL string) {
	c.mu.Lock()
	defer c.mu.Unlock()
	c.visionURL = visionURL
}

// ResetConnection 重置连接状态
func (c *XiaoZhiMCPClient) ResetConnection() error {
	c.mu.Lock()
	defer c.mu.Unlock()

	c.conn = nil
	c.ready = false
	c.sessionID = "" // 清除会话ID
	c.tools = make([]Tool, 0)
	c.callResults = make(map[int]chan interface{})
	c.clientID = "" // 清除客户端ID
	c.deviceID = "" // 清除设备ID
	c.token = ""    // 清除访问令牌

	return nil
}

// Start 启动MCP客户端
func (c *XiaoZhiMCPClient) Start(ctx context.Context) error {
	c.mu.Lock()
	c.ctx, c.cancelFunc = context.WithCancel(ctx)
	c.mu.Unlock()

	// 发送初始化消息
	return c.SendMCPInitializeMessage()
}

// Stop 停止MCP客户端
func (c *XiaoZhiMCPClient) Stop() {
	c.mu.Lock()
	defer c.mu.Unlock()

	if c.cancelFunc != nil {
		c.cancelFunc()
	}

	// 清理资源
	c.ready = false

	// 取消所有未完成的工具调用
	c.callResultsLock.Lock()
	defer c.callResultsLock.Unlock()

	for id, ch := range c.callResults {
		close(ch)
		delete(c.callResults, id)
	}
}

// HasTool 检查是否有指定名称的工具（支持sanitized名称）
func (c *XiaoZhiMCPClient) HasTool(name string) bool {
	c.mu.RLock()
	defer c.mu.RUnlock()

	// 首先检查原始名称
	for _, tool := range c.tools {
		if tool.Name == name {
			return true
		}
	}

	// 然后检查是否为sanitized名称
	if _, exists := c.toolNameMap[name]; exists {
		return true
	}

	return false
}

func sanitizeToolName(name string) string {
	return strings.ReplaceAll(name, ".", "_")
}

// GetAvailableTools 获取所有可用工具
func (c *XiaoZhiMCPClient) GetAvailableTools() []openai.Tool {
	c.mu.RLock()
	defer c.mu.RUnlock()

	result := make([]openai.Tool, 0, len(c.tools))
	for _, tool := range c.tools {
		result = append(result, openai.Tool{
			Type: "function",
			Function: &openai.FunctionDefinition{
				Name:        sanitizeToolName(tool.Name),
				Description: tool.Description,
				Parameters: map[string]interface{}{
					"type":       tool.InputSchema.Type,
					"properties": tool.InputSchema.Properties,
					"required":   tool.InputSchema.Required,
				},
			},
		})
	}
	return result
}

// CallTool 调用指定的工具
func (c *XiaoZhiMCPClient) CallTool(
	ctx context.Context,
	name string,
	args map[string]interface{},
) (interface{}, error) {
	defer func() {
		if r := recover(); r != nil {
			c.logger.Error(fmt.Sprintf("调用工具 %s 时发生Panic: %v", name, r))
		}
	}()
	if !c.IsReady() {
		return nil, fmt.Errorf("MCP客户端尚未准备就绪")
	}

	// 获取原始的工具名称
	originalName := name
	if mappedName, exists := c.toolNameMap[name]; exists {
		originalName = mappedName
	} else if !c.HasTool(name) {
		return nil, fmt.Errorf("工具 %s 不存在", name)
	}

	// 获取下一个ID并创建结果通道
	c.callResultsLock.Lock()
	id := c.nextID
	c.nextID++
	resultCh := make(chan interface{}, 1)
	c.callResults[id] = resultCh
	c.callResultsLock.Unlock()

	// 构造工具调用请求
	mcpMessage := map[string]interface{}{
		"type":       "mcp",
		"session_id": c.sessionID, // 使用连接的session_id
		"payload": map[string]interface{}{
			"jsonrpc": "2.0",
			"id":      id,
			"method":  "tools/call",
			"params": map[string]interface{}{
				"name":      originalName,
				"arguments": args,
			},
		},
	}

	data, err := json.Marshal(mcpMessage)
	if err != nil {
		// 清理资源
		c.callResultsLock.Lock()
		delete(c.callResults, id)
		c.callResultsLock.Unlock()
		return nil, fmt.Errorf("序列化MCP工具调用请求失败: %v", err)
	}

	c.logger.Info(fmt.Sprintf("发送客户端mcp工具调用请求: %s，参数: %s", originalName, string(data)))
	if c.conn == nil {
		// 清理资源
		c.callResultsLock.Lock()
		delete(c.callResults, id)
		c.callResultsLock.Unlock()
		return nil, fmt.Errorf("MCP客户端尚未连接")
	}

	err = c.conn.WriteMessage(msgTypeText, data)
	if err != nil {
		// 清理资源
		c.callResultsLock.Lock()
		delete(c.callResults, id)
		c.callResultsLock.Unlock()
		return nil, err
	}

	// 等待响应或超时
	select {
	case result := <-resultCh:
		if err, ok := result.(error); ok {
			return nil, err
		}
		c.logger.Info(fmt.Sprintf("客户端mcp工具调用 %s 成功，结果: %v", originalName, result))
		//  map[content:[map[text:{"audio_speaker":{"volume":10},"screen":{},"network":{"type":"wifi","ssid":"zgcinnotown","signal":"weak"}} type:text]] isError:false]
		// 将里面的text提取出来
		if resultMap, ok := result.(map[string]interface{}); ok {
			// 先判断isError是否为true
			if isError, ok := resultMap["isError"].(bool); ok && isError {
				if errorMsg, ok := resultMap["error"].(string); ok {
					return nil, fmt.Errorf("工具调用错误: %s", errorMsg)
				}
				return nil, fmt.Errorf("工具调用返回错误，但未提供具体错误信息")
			}
			// 检查content字段是否存在且为非空数组
			if content, ok := resultMap["content"].([]interface{}); ok && len(content) > 0 {
				if textMap, ok := content[0].(map[string]interface{}); ok {
					if text, ok := textMap["text"].(string); ok {
						if strings.Contains(originalName, "self.camera.take_photo") {
							ret := types.ActionResponse{
								Action: types.ActionTypeCallHandler,
								Result: types.ActionResponseCall{
									FuncName: "mcp_handler_take_photo",
									Args:     text,
								},
							}
							return ret, nil
						}
						c.logger.Info(fmt.Sprintf("工具调用返回文本: %s", text))
						ret := types.ActionResponse{
							Action: types.ActionTypeReqLLM,
							Result: text,
						}
						return ret, nil
					}
				}
			}
		}
		return result, nil
	case <-ctx.Done():
		// 上下文取消或超时
		c.callResultsLock.Lock()
		delete(c.callResults, id)
		c.callResultsLock.Unlock()
		return nil, ctx.Err()
	case <-time.After(30 * time.Second):
		// 请求超时
		c.callResultsLock.Lock()
		delete(c.callResults, id)
		c.callResultsLock.Unlock()
		return nil, fmt.Errorf("工具调用请求超时")
	}
}

// IsReady 检查客户端是否已初始化完成并准备就绪
func (c *XiaoZhiMCPClient) IsReady() bool {
	c.mu.RLock()
	defer c.mu.RUnlock()
	return c.ready
}

// SendMCPInitializeMessage 发送MCP初始化消息
func (c *XiaoZhiMCPClient) SendMCPInitializeMessage() error {
	defer func() {
		if r := recover(); r != nil {
			c.logger.Error(fmt.Sprintf("发送MCP初始化消息时发生Panic: %v", r))
		}
	}()

	// 构造MCP初始化消息
	mcpMessage := map[string]interface{}{
		"type":       "mcp",
		"session_id": c.sessionID,
		"payload": map[string]interface{}{
			"jsonrpc": "2.0",
			"id":      mcpInitializeID,
			"method":  "initialize",
			"params": map[string]interface{}{
				"protocolVersion": "2024-11-05",
				"capabilities": map[string]interface{}{
					"roots": map[string]interface{}{
						"listChanged": true,
					},
					"sampling": map[string]interface{}{},
					"vision": map[string]interface{}{
						"url":   c.visionURL,
						"token": c.token,
					},
				},
				"clientInfo": map[string]interface{}{
					"name":    "XiaozhiClient",
					"version": "1.0.0",
				},
			},
		},
	}

	data, err := json.Marshal(mcpMessage)
	if err != nil {
		return fmt.Errorf("序列化MCP初始化消息失败: %v", err)
	}

<<<<<<< HEAD
	c.logger.Info("发送MCP初始化消息")
	if c.conn == nil {
		return fmt.Errorf("MCP客户端尚未连接")
	}
=======
	c.logger.Info("[MCP] [初始化] 发送初始化消息")
>>>>>>> 0687be10
	return c.conn.WriteMessage(msgTypeText, data)
}

// SendMCPToolsListRequest 发送MCP工具列表请求
func (c *XiaoZhiMCPClient) SendMCPToolsListRequest() error {
	defer func() {
		if r := recover(); r != nil {
			c.logger.Error(fmt.Sprintf("发送MCP工具列表请求时发生Panic: %v", r))
		}
	}()

	// 构造MCP工具列表请求
	mcpMessage := map[string]interface{}{
		"type":       "mcp",
		"session_id": c.sessionID,
		"payload": map[string]interface{}{
			"jsonrpc": "2.0",
			"id":      mcpToolsListID, // 使用新的ID
			"method":  "tools/list",
		},
	}

	data, err := json.Marshal(mcpMessage)
	if err != nil {
		return fmt.Errorf("序列化MCP工具列表请求失败: %v", err)
	}

	c.logger.Debug("发送MCP工具列表请求")
	if c.conn == nil {
		return fmt.Errorf("MCP客户端尚未连接")
	}
	return c.conn.WriteMessage(msgTypeText, data)
}

// SendMCPToolsListContinueRequest 发送带有cursor的MCP工具列表请求
func (c *XiaoZhiMCPClient) SendMCPToolsListContinueRequest(cursor string) error {
	defer func() {
		if r := recover(); r != nil {
			c.logger.Error(fmt.Sprintf("发送带cursor的MCP工具列表请求时发生Panic: %v", r))
		}
	}()

	// 构造MCP工具列表请求
	mcpMessage := map[string]interface{}{
		"type":       "mcp",
		"session_id": c.sessionID,
		"payload": map[string]interface{}{
			"jsonrpc": "2.0",
			"id":      mcpToolsListID, // 使用相同的ID
			"method":  "tools/list",
			"params": map[string]interface{}{
				"cursor": cursor,
			},
		},
	}

	data, err := json.Marshal(mcpMessage)
	if err != nil {
		return fmt.Errorf("序列化MCP工具列表请求失败: %v", err)
	}

	c.logger.Info(fmt.Sprintf("发送带cursor的MCP工具列表请求: %s", cursor))
	if c.conn == nil {
		return fmt.Errorf("MCP客户端尚未连接")
	}
	return c.conn.WriteMessage(msgTypeText, data)
}

// HandleMCPMessage 处理MCP消息
func (c *XiaoZhiMCPClient) HandleMCPMessage(msgMap map[string]interface{}) error {
	// c.logger.Info("处理MCP消息: " + fmt.Sprintf("%v", msgMap))
	// 获取payload
	payload, ok := msgMap["payload"].(map[string]interface{})
	if !ok {
		return fmt.Errorf("MCP消息缺少payload字段")
	}

	// 检查是否有结果字段（response）
	result, hasResult := payload["result"]
	if hasResult {
		// 获取ID，判断是哪个请求的响应
		id, _ := payload["id"].(float64)
		idInt := int(id)

		// 检查是否是工具调用响应
		c.callResultsLock.Lock()
		if resultCh, ok := c.callResults[idInt]; ok {
			resultCh <- result
			delete(c.callResults, idInt)
			c.callResultsLock.Unlock()
			return nil
		}
		c.callResultsLock.Unlock()

		if id == mcpInitializeID { // 如果是初始化响应
			c.logger.Debug("收到MCP初始化响应")

			// 解析服务器信息
			if serverInfo, ok := result.(map[string]interface{})["serverInfo"].(map[string]interface{}); ok {
				name := serverInfo["name"]
				version := serverInfo["version"]
				c.logger.Info(fmt.Sprintf("[MCP] [服务器信息 %v/%v]", name, version))
			}

			// 初始化完成后，请求工具列表
			return c.SendMCPToolsListRequest()
		} else if id == mcpToolsListID { // 如果是tools/list响应
			c.logger.Debug("收到MCP工具列表响应")

			// 解析工具列表
			toolNames := ""
			if toolsData, ok := result.(map[string]interface{}); ok {
				tools, ok := toolsData["tools"].([]interface{})
				if !ok {
					return fmt.Errorf("工具列表格式错误")
				}

				c.logger.Debug(fmt.Sprintf("客户端设备支持的工具数量: %d", len(tools)))

				// 解析工具并添加到列表中
				c.mu.Lock()
				for i, tool := range tools {
					toolMap, ok := tool.(map[string]interface{})
					if !ok {
						continue
					}

					// 构造Tool结构体并添加到列表
					name, _ := toolMap["name"].(string)
					desc, _ := toolMap["description"].(string)

					inputSchema := ToolInputSchema{
						Type: "object",
					}

					if schema, ok := toolMap["inputSchema"].(map[string]interface{}); ok {
						if schemaType, ok := schema["type"].(string); ok {
							inputSchema.Type = schemaType
						}

						if properties, ok := schema["properties"].(map[string]interface{}); ok {
							inputSchema.Properties = properties
						}

						if required, ok := schema["required"].([]interface{}); ok {
							inputSchema.Required = make([]string, 0, len(required))
							for _, r := range required {
								if s, ok := r.(string); ok {
									inputSchema.Required = append(inputSchema.Required, s)
								}
							}
						} else {
							inputSchema.Required = make([]string, 0) // 确保是空切片而不是nil
						}
					}

					newTool := Tool{
						Name:        name,
						Description: desc,
						InputSchema: inputSchema,
					}

					c.tools = append(c.tools, newTool)
					// 建立名称映射关系
					sanitizedName := sanitizeToolName(name)
					c.toolNameMap[sanitizedName] = name
					c.logger.Debug(fmt.Sprintf("客户端工具 #%d: %v", i+1, name))
					toolNames += fmt.Sprintf("%s ", name)
				}
				c.logger.Info(fmt.Sprintf("[MCP] [工具列表] %s", toolNames))

				// 检查是否需要继续获取下一页工具
				if nextCursor, ok := toolsData["nextCursor"].(string); ok && nextCursor != "" {
					// 如果有下一页，发送带cursor的请求
					c.logger.Info(fmt.Sprintf("有更多工具，nextCursor: %s", nextCursor))
					c.mu.Unlock()
					return c.SendMCPToolsListContinueRequest(nextCursor)
				} else {
					// 所有工具已获取，设置准备就绪标志
					c.ready = true
				}
				c.mu.Unlock()
			}
		}
	} else if method, hasMethod := payload["method"].(string); hasMethod {
		// 处理客户端发起的请求
		c.logger.Info(fmt.Sprintf("收到MCP客户端请求: %s", method))
		// TODO: 实现处理客户端请求的逻辑
	} else if errorData, hasError := payload["error"].(map[string]interface{}); hasError {
		// 处理错误响应
		errorMsg, _ := errorData["message"].(string)
		c.logger.Error(fmt.Sprintf("收到MCP错误响应: %v", errorMsg))

		// 检查是否是工具调用响应
		if id, ok := payload["id"].(float64); ok {
			idInt := int(id)

			c.callResultsLock.Lock()
			if resultCh, ok := c.callResults[idInt]; ok {
				resultCh <- fmt.Errorf("MCP错误: %s", errorMsg)
				delete(c.callResults, idInt)
			}
			c.callResultsLock.Unlock()
		}
	}

	return nil
}<|MERGE_RESOLUTION|>--- conflicted
+++ resolved
@@ -367,14 +367,10 @@
 		return fmt.Errorf("序列化MCP初始化消息失败: %v", err)
 	}
 
-<<<<<<< HEAD
-	c.logger.Info("发送MCP初始化消息")
+	c.logger.Info("[MCP] [初始化] 发送初始化消息")
 	if c.conn == nil {
 		return fmt.Errorf("MCP客户端尚未连接")
 	}
-=======
-	c.logger.Info("[MCP] [初始化] 发送初始化消息")
->>>>>>> 0687be10
 	return c.conn.WriteMessage(msgTypeText, data)
 }
 
